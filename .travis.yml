--- conflicted
+++ resolved
@@ -13,14 +13,11 @@
   - python setup.py develop
   - pip install --upgrade pytest
   - pip install coveralls==1.1 hypothesis pytest-cov
-<<<<<<< HEAD
-  - pip install sphinx sphinx_rtd_theme
+  - pip install sphinx sphinx_rtd_theme sphinxcontrib-bibtex
   - pip install nbval
   - pip install pandas
   - pip install matplotlib
   - pip install PyYAML
-=======
->>>>>>> 77a0a1ea
 script:
   - pytest --cov=src/matching tests
   - pytest --nbval --current-env docs/
