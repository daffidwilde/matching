--- conflicted
+++ resolved
@@ -11,20 +11,12 @@
 from .util import players
 
 
-<<<<<<< HEAD
-@given(players=players())
-def test_hospital_resident(players):
+@given(players_=players())
+def test_hospital_resident(players_):
     """Test that the hospital-resident algorithm produces a valid solution
-=======
-@HOSPITAL_RESIDENT
-def test_hospital_resident(
-    resident_names, hospital_names, capacities, seed, clean
-):
-    """Verify that the hospital-resident algorithm produces a valid solution
->>>>>>> 2bd789c3
     for an instance of HR."""
 
-    residents, hospitals = players
+    residents, hospitals = players_
 
     matching = hospital_resident(residents, hospitals)
     assert set(hospitals) == set(matching.keys())
@@ -37,21 +29,12 @@
             assert resident not in matched_residents
 
 
-<<<<<<< HEAD
-@given(players=players())
-def test_resident_optimal(players):
+@given(players_=players())
+def test_resident_optimal(players_):
     """Test that the resident-optimal algorithm produces a solution that is
     indeed resident-optimal."""
-=======
-@HOSPITAL_RESIDENT
-def test_resident_optimal(
-    resident_names, hospital_names, capacities, seed, clean
-):
-    """Verify that the hospital-resident algorithm produces a valid,
-    resident-optimal matching for an instance of HR."""
->>>>>>> 2bd789c3
 
-    residents, hospitals = players
+    residents, hospitals = players_
 
     matching = resident_optimal(residents, hospitals)
     assert set(hospitals) == set(matching.keys())
@@ -70,21 +53,12 @@
             assert resident.prefs.index(resident.matching) == 0
 
 
-<<<<<<< HEAD
-@given(players=players())
-def test_hospital_optimal(players):
+@given(players_=players())
+def test_hospital_optimal(players_):
     """Verify that the hospital-optimal algorithm produces a solution that is
     indeed hospital-optimal."""
-=======
-@HOSPITAL_RESIDENT
-def test_hospital_optimal(
-    resident_names, hospital_names, capacities, seed, clean
-):
-    """Verify that the hospital-resident algorithm produces a valid,
-    hospital-optimal matching for an instance of HR."""
->>>>>>> 2bd789c3
 
-    _, hospitals = players
+    _, hospitals = players_
 
     matching = hospital_optimal(hospitals)
     assert set(hospitals) == set(matching.keys())
