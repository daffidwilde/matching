--- conflicted
+++ resolved
@@ -95,15 +95,9 @@
     seed=integers(min_value=0),
 )
 @settings(deadline=None)
-<<<<<<< HEAD
 def test_hospital_resident(resident_preferences, capacities, seed):
     """ Verify that the resident-optimal, hospital-resident algorithm produces a
     valid matching. """
-=======
-def test_resident_hospital(resident_preferences, capacities, seed):
-    """ Example used on the NRMP website for the resident-optimal,
-    resident-hospital algorithm. """
->>>>>>> 585ce994
 
     if all(resident_preferences.values()):
         np.random.seed(seed)
@@ -123,11 +117,8 @@
     else:
         pass
 
-<<<<<<< HEAD
+
 def test_hospital_resident_raises_error():
-=======
-def test_resident_hospital_raises_error():
->>>>>>> 585ce994
     """ Verify that a ValueError is raised when a hospital does not rank all the
     residents that rank it. """
 
