""" Integration tests for the Stable Marriage Problem algorithm. """

from matching.algorithms import stable_marriage

from .params import STABLE_MARRIAGE, make_players


@STABLE_MARRIAGE
def test_suitor_optimal(player_names, seed):
<<<<<<< HEAD
    """Verify that the suitor-oriented Gale-Shapley algorithm produces a valid,
    suitor-optimal matching for an instance of SM."""
=======
    """ Verify that the suitor-optimal algorithm produces a valid,
    suitor-optimal matching for an instance of SM. """
>>>>>>> 7009f68c

    suitors, reviewers = make_players(player_names, seed)
    matching = stable_marriage(suitors, reviewers, optimal="suitor")

    assert set(suitors) == set(matching.keys())
    assert set(reviewers) == set(matching.values())

    for suitor, reviewer in matching.items():
        idx = suitor.prefs.index(reviewer)
        preferred = suitor.prefs[:idx]
        for rev in preferred:
            partner = rev.matching
            assert rev.prefs.index(suitor) > rev.prefs.index(partner)


@STABLE_MARRIAGE
def test_reviewer_optimal(player_names, seed):
<<<<<<< HEAD
    """Verify that the reviewer-oriented Gale-Shapley algorithm produces a
    valid, reviewer-optimal matching for an instance of SM."""
=======
    """ Verify that the reviewer-optimal algorithm produces a valid,
    reviewer-optimal matching for an instance of SM. """
>>>>>>> 7009f68c

    suitors, reviewers = make_players(player_names, seed)
    matching = stable_marriage(suitors, reviewers, optimal="reviewer")

    assert set(suitors) == set(matching.keys())
    assert set(reviewers) == set(matching.values())

    for suitor, reviewer in matching.items():
        idx = reviewer.prefs.index(suitor)
        preferred = reviewer.prefs[:idx]
        for suit in preferred:
            partner = suit.matching
            assert suit.prefs.index(reviewer) > suit.prefs.index(partner)<|MERGE_RESOLUTION|>--- conflicted
+++ resolved
@@ -7,13 +7,8 @@
 
 @STABLE_MARRIAGE
 def test_suitor_optimal(player_names, seed):
-<<<<<<< HEAD
-    """Verify that the suitor-oriented Gale-Shapley algorithm produces a valid,
+    """Verify that the suitor-optimal algorithm produces a valid,
     suitor-optimal matching for an instance of SM."""
-=======
-    """ Verify that the suitor-optimal algorithm produces a valid,
-    suitor-optimal matching for an instance of SM. """
->>>>>>> 7009f68c
 
     suitors, reviewers = make_players(player_names, seed)
     matching = stable_marriage(suitors, reviewers, optimal="suitor")
@@ -31,13 +26,8 @@
 
 @STABLE_MARRIAGE
 def test_reviewer_optimal(player_names, seed):
-<<<<<<< HEAD
-    """Verify that the reviewer-oriented Gale-Shapley algorithm produces a
-    valid, reviewer-optimal matching for an instance of SM."""
-=======
-    """ Verify that the reviewer-optimal algorithm produces a valid,
-    reviewer-optimal matching for an instance of SM. """
->>>>>>> 7009f68c
+    """Verify that the reviewer-optimal algorithm produces a valid,
+    reviewer-optimal matching for an instance of SM."""
 
     suitors, reviewers = make_players(player_names, seed)
     matching = stable_marriage(suitors, reviewers, optimal="reviewer")
