--- conflicted
+++ resolved
@@ -1,9 +1,5 @@
 """ Integration and unit tests for the SR algorithm. """
-<<<<<<< HEAD
 from hypothesis import assume, given
-=======
-from hypothesis import assume
->>>>>>> ba43799e
 
 from matching.algorithms.stable_roommates import (
     first_phase,
@@ -48,40 +44,12 @@
         assert second.prefs.index(last) == len(second.prefs) - 1
 
 
-<<<<<<< HEAD
 @given(players=players())
-def test_second_phase(players):
-    """Verify that the second phase of the algorithm produces a valid set of
-    players with appropriate matches."""
-
-    try:
-        players = second_phase(players)
-
-        for player in players:
-            if player.prefs:
-                assert player.prefs == [player.matching]
-            else:
-                assert player.matching is None
-    except (IndexError, ValueError):
-        assume(False)
-=======
-def status(players):
-    for player in players:
-        print(
-            f"{player.name:>5}",
-            f"{str(player.prefs):>30}",
-            f"{str(player.matching):>5}",
-        )
-
-
-@STABLE_ROOMMATES
-def test_get_pairs_to_delete(player_names, seed):
+def test_get_pairs_to_delete(players):
     """Verify that all necessary pairs are identified to remove a cycle from the
     game."""
 
     assert get_pairs_to_delete([]) == []
-
-    players = make_players(player_names, seed)
 
     players = first_phase(players)
     assume(any(len(p.prefs) > 1 for p in players))
@@ -101,12 +69,11 @@
             assert (right, other) in pairs or (other, right) in pairs
 
 
-@STABLE_ROOMMATES
-def test_second_phase(player_names, seed):
+@given(players=players())
+def test_second_phase(players):
     """Verify that the second phase of the algorithm produces a valid set of
     players with appropriate matches."""
 
-    players = make_players(player_names, seed)
     players = first_phase(players)
     assume(any(len(p.prefs) > 1 for p in players))
 
@@ -117,7 +84,6 @@
             assert player.prefs == [player.matching]
         else:
             assert player.matching is None
->>>>>>> ba43799e
 
 
 @given(players=players())
