--- conflicted
+++ resolved
@@ -11,38 +11,24 @@
 from .util import players
 
 
-<<<<<<< HEAD
 @given(players=players())
 def test_first_phase(players):
-=======
-@STABLE_ROOMMATES
-def test_first_phase(player_names, seed):
->>>>>>> 2bd789c3
     """Verify that the first phase of the algorithm produces a valid set of
     reduced preference players."""
 
     players = first_phase(players)
 
     for player in players:
-<<<<<<< HEAD
-        assert player.matching is None
+        if player.matching is None:
+            assert player.prefs == []
+        else:
+            assert player.matching in player.prefs
+
         assert {p.name for p in player.prefs}.issubset(player._pref_names)
 
 
 @given(players=players())
 def test_locate_all_or_nothing_cycle(players):
-=======
-        if player.matching is None:
-            assert player.prefs == []
-        else:
-            assert player.matching in player.prefs
-
-        assert {p.name for p in player.prefs}.issubset(player.pref_names)
-
-
-@STABLE_ROOMMATES
-def test_locate_all_or_nothing_cycle(player_names, seed):
->>>>>>> 2bd789c3
     """Verify that a cycle of (least-preferred, second-choice) players can be
     identified from a set of players."""
 
@@ -53,13 +39,8 @@
         assert second.prefs.index(last) == len(second.prefs) - 1
 
 
-<<<<<<< HEAD
 @given(players=players())
 def test_second_phase(players):
-=======
-@STABLE_ROOMMATES
-def test_second_phase(player_names, seed):
->>>>>>> 2bd789c3
     """Verify that the second phase of the algorithm produces a valid set of
     players with appropriate matches."""
 
@@ -81,10 +62,9 @@
 
     matching = stable_roommates(players)
 
-    if None in matching.values():
-        assert all(val is None for val in matching.values())
-
-    else:
-        for player, other in matching.items():
+    for player, other in matching.items():
+        if other is None:
+            assert player.prefs == []
+        else:
             assert player.prefs == [other]
             assert other.matching == player