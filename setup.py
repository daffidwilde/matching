--- conflicted
+++ resolved
@@ -19,10 +19,6 @@
     keywords=["game-theory gale-shapley matching-games"],
     packages=find_packages("src"),
     package_dir={"": "src"},
-<<<<<<< HEAD
     python_requires=">=3.5",
-    tests_require=["pytest", "numpy"],
-=======
     tests_require=["pytest", "hypothesis", "numpy"],
->>>>>>> b5a56ca1
 )