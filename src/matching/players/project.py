--- conflicted
+++ resolved
@@ -32,15 +32,9 @@
         super().__init__(name, capacity)
         self.supervisor = None
 
-<<<<<<< HEAD
-    def set_supervisor(self, supervisor):
-        """Set the project's supervisor and add the project to their list
-        of active projects."""
-=======
     def _forget(self, student):
         """Remove ``student`` from the preference list of the project and its
         supervisor."""
->>>>>>> 2bd789c3
 
         if student in self.prefs:
             prefs = self.prefs[:]
@@ -48,11 +42,7 @@
             self.prefs = prefs
             self.supervisor._forget(student)
 
-<<<<<<< HEAD
-    def match(self, student):
-=======
     def _match(self, student):
->>>>>>> 2bd789c3
         """Match the project to ``student``, and update the project
         supervisor's matching to include ``student``, too."""
 
@@ -60,11 +50,7 @@
         self.matching.sort(key=self.prefs.index)
         self.supervisor._match(student)
 
-<<<<<<< HEAD
-    def unmatch(self, student):
-=======
     def _unmatch(self, student):
->>>>>>> 2bd789c3
         """Break the matching between the project and ``student``, and the
         matching between ``student`` and the project supervisor."""
 
@@ -73,15 +59,9 @@
         self.matching = matching
         self.supervisor._unmatch(student)
 
-<<<<<<< HEAD
-    def forget(self, student):
-        """Remove ``student`` from the preference list of the project and its
-        supervisor."""
-=======
     def set_supervisor(self, supervisor):
         """Set the project's supervisor and add the project to their list
         of active projects."""
->>>>>>> 2bd789c3
 
         self.supervisor = supervisor
         if self not in supervisor.projects:
