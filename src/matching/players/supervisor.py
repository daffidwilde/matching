""" The supervisor class for instances of SA. """

from .hospital import Hospital


class Supervisor(Hospital):
    """A class to represent a supervisor in an instance of SA.

    Parameters
    ----------
    name : object
        An identifier. This should be unique and descriptive.
    capacity : int
        The maximum number of matches the supervisor can have.

    Attributes
    ----------
    projects : list of Project
        The projects that the supervisor runs. Defaults to an empty list.
    prefs : list of Player
        The supervisor's preferences. Defaults to ``None`` and is updated via
        the ``set_prefs`` method.
    pref_names : list
        A list of the names in ``prefs``. Updates with ``prefs`` via
        ``set_prefs``.
    matching : list of Player
        The current matches of the supervisor. An empty list if currently
        unsubscribed, and updated through its projects' matching updates.
    """

    def __init__(self, name, capacity):

        super().__init__(name, capacity)
        self.projects = []

    def _forget(self, student):
        """Only forget ``student`` if it is not ranked by any of the
        supervisor's projects."""

        if student in self.prefs and not any(
            [student in project.prefs for project in self.projects]
        ):
            prefs = self.prefs[:]
            prefs.remove(student)
            self.prefs = prefs

    def set_prefs(self, students):
        """Set the preference of the supervisor, and pass those on to its
        projects."""

        self.prefs = students
        self._pref_names = [student.name for student in students]
        self._original_prefs = students[:]

        for project in self.projects:
            acceptable = [
                student for student in students if project in student.prefs
            ]
            project.set_prefs(acceptable)

<<<<<<< HEAD
    def forget(self, student):
        """Only forget ``student`` if it is not ranked by any of the
        supervisor's projects."""

        if student in self.prefs and not any(
            [student in project.prefs for project in self.projects]
        ):
            prefs = self.prefs[:]
            prefs.remove(student)
            self.prefs = prefs

=======
>>>>>>> 2bd789c3
    def get_favourite(self):
        """Find the supervisor's favourite student that it is not currently
        matched to, but has a preference of, one of the supervisor's
        under-subscribed projects. Also return the student's favourite
        under-subscribed project. If no such student exists, return ``None``.
        """

        if len(self.matching) < self.capacity:
            for student in self.prefs:
                for project in student.prefs:
                    if (
                        project.supervisor == self
                        and student not in project.matching
                        and len(project.matching) < project.capacity
                    ):
                        return student, project

        return None<|MERGE_RESOLUTION|>--- conflicted
+++ resolved
@@ -58,20 +58,6 @@
             ]
             project.set_prefs(acceptable)
 
-<<<<<<< HEAD
-    def forget(self, student):
-        """Only forget ``student`` if it is not ranked by any of the
-        supervisor's projects."""
-
-        if student in self.prefs and not any(
-            [student in project.prefs for project in self.projects]
-        ):
-            prefs = self.prefs[:]
-            prefs.remove(student)
-            self.prefs = prefs
-
-=======
->>>>>>> 2bd789c3
     def get_favourite(self):
         """Find the supervisor's favourite student that it is not currently
         matched to, but has a preference of, one of the supervisor's
