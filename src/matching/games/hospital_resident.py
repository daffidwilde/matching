""" The HR solver and algorithm. """

<<<<<<< HEAD
from matching import BaseGame, Matching
=======
import copy

from matching import Game, Matching
>>>>>>> 330f03b7
from matching import Player as Resident
from matching.players import Hospital

from .util import delete_pair, match_pair


class HospitalResident(BaseGame):
    """ A class for solving instances of the hospital-resident assignment
    problem (HR).

    In this case, a blocking pair is any resident-hospital pair that satisfies
    **all** of the following:

        - They are present in each other's preference lists;
        - either the resident is unmatched, or they prefer the hospital to their
          current match;
        - either the hospital is under-subscribed, or they prefer the resident
          to at least one of their current matches.

    Parameters
    ----------
    residents : list of Player
        The residents in the matching game. Each resident must rank a subset of
        those in :code:`hospitals`.
    hospitals : list of Hospital
        The hospitals in the matching game. Each hospital must rank all of (and
        only) the residents which rank it.

    Attributes
    ----------
    matching : Matching or None
        Once the game is solved, a matching is available as a :code:`Matching`
        object with the hospitals as keys and their resident matches as values.
        Initialises as :code:`None`.
    blocking_pairs : list of (Player, Hospital) or None
        Initialises as `None`. Otherwise, a list of the resident-hospital
        blocking pairs.
    """

    def __init__(self, residents, hospitals):

        residents, hospitals = copy.deepcopy([residents, hospitals])
        self.residents = residents
        self.hospitals = hospitals

        super().__init__()
        self._check_inputs()

    @classmethod
    def create_from_dictionaries(
        cls, resident_prefs, hospital_prefs, capacities
    ):
        """ Create an instance of :code:`HospitalResident` from two preference
        dictionaries and capacities. """

        residents, hospitals = _make_players(
            resident_prefs, hospital_prefs, capacities
        )
        game = cls(residents, hospitals)

        return game

    def solve(self, optimal="resident"):
        """ Solve the instance of HR using either the resident- or
        hospital-oriented algorithm. Return the matching. """

        self._matching = Matching(
            hospital_resident(self.residents, self.hospitals, optimal)
        )
        return self.matching

    def check_validity(self):
        """ Check whether the current matching is valid. """

        self._check_resident_matching()
        self._check_hospital_capacity()
        self._check_hospital_matching()

        return True

    def check_stability(self):
        """ Check for the existence of any blocking pairs in the current
        matching, thus determining the stability of the matching. """

        blocking_pairs = []
        for resident in self.residents:
            for hospital in self.hospitals:
                if (
                    _check_mutual_preference(resident, hospital)
                    and _check_resident_unhappy(resident, hospital)
                    and _check_hospital_unhappy(resident, hospital)
                ):
                    blocking_pairs.append((resident, hospital))

        self.blocking_pairs = blocking_pairs
        return not any(blocking_pairs)

    def _check_resident_matching(self):
        """ Check that no resident is matched to an unacceptable hospital. """

        errors = []
        for resident in self.residents:
            if (
                resident.matching is not None
                and resident.matching not in resident.prefs
            ):
                errors.append(
                    ValueError(
                        f"{resident} is matched to {resident.matching} but "
                        "they do not appear in their preference list: "
                        f"{resident.prefs}."
                    )
                )

        if errors:
            raise Exception(*errors)

        return True

    def _check_hospital_capacity(self):
        """ Check that no hospital is over-subscribed. """

        errors = []
        for hospital in self.hospitals:
            if len(hospital.matching) > hospital.capacity:
                errors.append(
                    ValueError(
                        f"{hospital} is matched to {hospital.matching} which "
                        f"is over their capacity of {hospital.capacity}."
                    )
                )

        if errors:
            raise Exception(*errors)

        return True

    def _check_hospital_matching(self):
        """ Check that no hospital is matched to an unacceptable resident. """

        errors = []
        for hospital in self.hospitals:
            for resident in hospital.matching:
                if resident not in hospital.prefs:
                    errors.append(
                        ValueError(
                            f"{hospital} has {resident} in their matching but "
                            "they do not appear in their preference list: "
                            f"{hospital.prefs}."
                        )
                    )

        if errors:
            raise Exception(*errors)

        return True

    def _check_inputs(self):
        """ Raise an error if any of the conditions of the game have been
        broken. """

        self._check_resident_prefs()
        self._check_hospital_prefs()

    def _check_resident_prefs(self):
        """ Make sure that the residents' preferences are all subsets of the
        available hospital names. Otherwise, raise an error. """

        errors = []
        for resident in self.residents:
            if not set(resident.prefs).issubset(set(self.hospitals)):
                errors.append(
                    ValueError(
                        f"{resident} has ranked a non-hospital: "
                        f"{set(resident.prefs)} != {set(self.hospitals)}"
                    )
                )

        if errors:
            raise Exception(*errors)

        return True

    def _check_hospital_prefs(self):
        """ Make sure that every hospital ranks all and only those residents
        that have ranked it. Otherwise, raise an error. """

        errors = []
        for hospital in self.hospitals:
            residents_that_ranked = [
                res for res in self.residents if hospital in res.prefs
            ]
            if set(hospital.prefs) != set(residents_that_ranked):
                errors.append(
                    ValueError(
                        f"{hospital} has not ranked all the residents that "
                        f"ranked it: {set(hospital.prefs)} != "
                        f"{set(residents_that_ranked)}."
                    )
                )

        if errors:
            raise Exception(*errors)

        return True


def _check_mutual_preference(resident, hospital):
    """ Determine whether two players each have a preference of the other. """

    return resident in hospital.prefs and hospital in resident.prefs


def _check_resident_unhappy(resident, hospital):
    """ Determine whether a resident is unhappy because they are unmatched, or
    they prefer the hospital to their current match. """

    return resident.matching is None or resident.prefers(
        hospital, resident.matching
    )


def _check_hospital_unhappy(resident, hospital):
    """ Determine whether a hospital is unhappy because they are
    under-subscribed, or they prefer the resident to at least one of their
    current matches. """

    return len(hospital.matching) < hospital.capacity or any(
        [hospital.prefers(resident, match) for match in hospital.matching]
    )


def unmatch_pair(resident, hospital):
    """ Unmatch a (resident, hospital)-pair. """

    resident.unmatch()
    hospital.unmatch(resident)


def hospital_resident(residents, hospitals, optimal="resident"):
    """ Solve an instance of HR using an adapted Gale-Shapley algorithm
    :cite:`Rot84`. A unique, stable and optimal matching is found for the given
    set of residents and hospitals. The optimality of the matching is found with
    respect to one party and is subsequently the worst stable matching for the
    other.

    Parameters
    ----------
    residents : list of Player
        The residents in the game. Each resident must rank a non-empty subset
        of the elements of ``hospitals``.
    hospitals : list of Hospital
        The hospitals in the game. Each hospital must rank all the residents
        that have ranked them.
    optimal : str, optional
        Which party the matching should be optimised for. Must be one of
        ``"resident"`` and ``"hospital"``. Defaults to the former.

    Returns
    -------
    matching : Matching
        A dictionary-like object where the keys are the members of
        ``hospitals``, and the values are their matches ranked by preference.
    """

    if optimal == "resident":
        return resident_optimal(residents, hospitals)
    if optimal == "hospital":
        return hospital_optimal(hospitals)


def resident_optimal(residents, hospitals):
    """ Solve the instance of HR to be resident-optimal. The algorithm is as
    follows:

        0. Set all residents to be unmatched, and all hospitals to be totally
        unsubscribed.

        1. Take any unmatched resident with a non-empty preference list,
        :math:`r`, and consider their most preferred hospital, :math:`h`. Match
        them to one another.

        2. If, as a result of this new matching, :math:`h` is now
        over-subscribed, find the worst resident currently assigned to
        :math:`h`, :math:`r'`. Set :math:`r'` to be unmatched and remove them
        from :math:`h`'s matching. Otherwise, go to 3.

        3. If :math:`h` is at capacity (fully subscribed) then find their worst
        current match :math:`r'`. Then, for each successor, :math:`s`, to
        :math:`r'` in the preference list of :math:`h`, delete the pair
        :math:`(s, h)` from the game. Otherwise, go to 4.

        4. Go to 1 until there are no such residents left, then end.
    """

    free_residents = residents[:]
    while free_residents:

        resident = free_residents.pop()
        hospital = resident.get_favourite()

        match_pair(resident, hospital)

        if len(hospital.matching) > hospital.capacity:
            worst = hospital.get_worst_match()
            unmatch_pair(worst, hospital)
            free_residents.append(worst)

        if len(hospital.matching) == hospital.capacity:
            successors = hospital.get_successors()
            for successor in successors:
                delete_pair(hospital, successor)
                if not successor.prefs:
                    free_residents.remove(successor)

    return {r: r.matching for r in hospitals}


def hospital_optimal(hospitals):
    """ Solve the instance of HR to be hospital-optimal. The algorithm is as
    follows:

        0. Set all residents to be unmatched, and all hospitals to be totally
        unsubscribed.

        1. Take any hospital, :math:`h`, that is under-subscribed and whose
        preference list contains any resident they are not currently assigned
        to, and consider their most preferred such resident, :math:`r`.

        2. If :math:`r` is currently matched, say to :math:`h'`, then unmatch
        them from one another. In any case, match :math:`r` to :math:`h` and go
        to 3.

        3. For each successor, :math:`s`, to :math:`h` in the preference list of
        :math:`r`, delete the pair :math:`(r, s)` from the game.

        4. Go to 1 until there are no such hospitals left, then end.
    """

    free_hospitals = hospitals[:]
    while free_hospitals:

        hospital = free_hospitals.pop()
        resident = hospital.get_favourite()

        if resident.matching:
            curr_match = resident.matching
            unmatch_pair(resident, curr_match)
            if curr_match not in free_hospitals:
                free_hospitals.append(curr_match)

        match_pair(resident, hospital)
        if len(hospital.matching) < hospital.capacity and [
            res for res in hospital.prefs if res not in hospital.matching
        ]:
            free_hospitals.append(hospital)

        successors = resident.get_successors()
        for successor in successors:
            delete_pair(resident, successor)
            if (
                not [
                    res
                    for res in successor.prefs
                    if res not in successor.matching
                ]
                and successor in free_hospitals
            ):
                free_hospitals.remove(successor)

    return {r: r.matching for r in hospitals}


def _make_players(resident_prefs, hospital_prefs, capacities):
    """ Make a set of residents and hospitals from the dictionaries given, and
    add their preferences. """

    resident_dict, hospital_dict = _make_instances(
        resident_prefs, hospital_prefs, capacities
    )

    for resident_name, resident in resident_dict.items():
        prefs = [hospital_dict[name] for name in resident_prefs[resident_name]]
        resident.set_prefs(prefs)

    for hospital_name, hospital in hospital_dict.items():
        prefs = [resident_dict[name] for name in hospital_prefs[hospital_name]]
        hospital.set_prefs(prefs)

    residents = list(resident_dict.values())
    hospitals = list(hospital_dict.values())

    return residents, hospitals


def _make_instances(resident_prefs, hospital_prefs, capacities):
    """ Create ``Player`` (resident) and ``Hospital`` instances for the names in
    each dictionary. """

    resident_dict, hospital_dict = {}, {}
    for resident_name in resident_prefs:
        resident = Resident(name=resident_name)
        resident_dict[resident_name] = resident
    for hospital_name in hospital_prefs:
        capacity = capacities[hospital_name]
        hospital = Hospital(name=hospital_name, capacity=capacity)
        hospital_dict[hospital_name] = hospital

    return resident_dict, hospital_dict<|MERGE_RESOLUTION|>--- conflicted
+++ resolved
@@ -1,12 +1,8 @@
 """ The HR solver and algorithm. """
 
-<<<<<<< HEAD
+import copy
+
 from matching import BaseGame, Matching
-=======
-import copy
-
-from matching import Game, Matching
->>>>>>> 330f03b7
 from matching import Player as Resident
 from matching.players import Hospital
 
