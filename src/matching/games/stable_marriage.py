--- conflicted
+++ resolved
@@ -6,11 +6,6 @@
 from matching.algorithms import stable_marriage
 from matching.exceptions import MatchingError
 
-<<<<<<< HEAD
-from .util import _delete_pair, _match_pair
-
-=======
->>>>>>> 7009f68c
 
 class StableMarriage(BaseGame):
     """A class for solving instances of the stable marriage problem (SM).
@@ -165,66 +160,6 @@
         return True
 
 
-<<<<<<< HEAD
-def unmatch_pair(suitor, reviewer):
-    """ Unmatch a (suitor, reviewer) pair. """
-
-    suitor._unmatch()
-    reviewer._unmatch()
-
-
-def stable_marriage(suitors, reviewers, optimal="suitor"):
-    """An extended version of the original Gale-Shapley algorithm which makes
-    use of the inherent structures of SM instances. A unique, stable and optimal
-    matching is found for any valid set of suitors and reviewers. The optimality
-    of the matching is with respect to one party and is subsequently the worst
-    stable matching for the other.
-
-    Parameters
-    ----------
-    suitors : list of Player
-        The suitors in the game. Each must rank all of those in ``reviewers``.
-    reviewers : list of Player
-        The reviewers in the game. Each must rank all of those in ``suitors``.
-    optimal : str, optional
-        Which party the matching should be optimised for. Must be one of
-        ``"suitor"`` and ``"reviewer"``. Defaults to the former.
-
-    Returns
-    -------
-    matching : Matching
-        A dictionary-like object where the keys are given by the members of
-        ``suitors``, and the values are their match in ``reviewers``.
-    """
-
-    if optimal.lower() == "reviewer":
-        suitors, reviewers = reviewers, suitors
-
-    free_suitors = [s for s in suitors if not s.matching]
-    while free_suitors:
-
-        suitor = free_suitors.pop()
-        reviewer = suitor.get_favourite()
-
-        if reviewer.matching:
-            curr_match = reviewer.matching
-            unmatch_pair(curr_match, reviewer)
-            free_suitors.append(curr_match)
-
-        _match_pair(suitor, reviewer)
-
-        successors = reviewer.get_successors()
-        for successor in successors:
-            _delete_pair(successor, reviewer)
-
-    if optimal.lower() == "reviewer":
-        suitors, reviewers = reviewers, suitors
-
-    return {s: s.matching for s in suitors}
-
-
-=======
->>>>>>> 7009f68c
 def _make_players(suitor_prefs, reviewer_prefs):
     """Make a set of ``Player`` instances each for suitors and reviewers from
     the dictionaries given. Add their preferences."""
