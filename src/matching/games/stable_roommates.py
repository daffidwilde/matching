""" The SR solver and algorithm. """

<<<<<<< HEAD
from matching import BaseGame, Matching, Player
=======
import copy

from matching import Game, Matching, Player
>>>>>>> 330f03b7

from .util import delete_pair, match_pair


class StableRoommates(BaseGame):
    """ A class for solving instances of the stable roommates problem (SR).

    Parameters
    ----------
    players : list of Player
        The players in the game. Each must rank all other players.

    Attributes
    ----------
    matching : Matching or None
        Once the game is solved, a matching is available. This uses the players
        as keys and values in a ``Matching`` object. Initialises as ``None``.
    """

    def __init__(self, players):

        players = copy.deepcopy(players)
        self.players = players

        super().__init__()
        self._check_inputs()

    @classmethod
    def create_from_dictionary(cls, player_prefs):
        """ Create an instance of SR from a preference dictionary. """

        players = _make_players(player_prefs)
        game = cls(players)

        return game

    def solve(self):
        """ Solve the instance of SR using Irving's algorithm. Return the
        matching. """

        self._matching = Matching(stable_roommates(self.players))
        return self.matching

    def check_stability(self):
        """ Check for the existence of any blocking pairs in the current
        matching. Then the stability of the matching holds when there are no
        blocking pairs and all players have been matched. """

        if None in self.matching.values():
            return False

        blocking_pairs = []
        for player in self.players:
            others = [p for p in self.players if p != player]
            for other in others:
                if (other, player) not in blocking_pairs:
                    both_matched = player.matching and other.matching
                    prefer_each_other = player.prefers(
                        other, player.matching
                    ) and other.prefers(player, other.matching)
                    if both_matched and prefer_each_other:
                        blocking_pairs.append((player, other))

        self.blocking_pairs = blocking_pairs
        return not any(blocking_pairs)

    def check_validity(self):
        """ Check whether the current matching is valid. """

        errors = []
        matching = self.matching
        for player in self.players:
            if player.matching is None:
                errors.append(ValueError(f"{player} is unmatched."))
        if errors:
            raise Exception(*errors)

        return True

    def _check_inputs(self):
        """ Check that all players have ranked all other players. """

        for player in self.players:
            others = {p for p in self.players if p != player}
            if set(player.prefs) != others:
                raise ValueError(
                    "Every player must rank all other players. "
                    f"{player}: {player.prefs} not permutation of {others}"
                )

        return True


def forget_pair(player, other):
    """ Remove a (player, other) pair from the game. """

    player.forget(other)
    other.forget(player)


def forget_successors(players):
    """ Make each player forget those players that they like less than their
    current proposal. """

    for player in players:
        if player.matching:
            successors = player.get_successors()
            player.unmatch()
            for successor in successors:
                forget_pair(player, successor)

    return players


def first_phase(players):
    """ Conduct the first phase of the algorithm where one-way proposals are
    made, and unpreferable pairs are forgotten. This phase terminates when
    either all players have been proposed to, or if one player has been rejected
    by everyone leaving their preference list empty. """

    proposed_to = set()
    for player in players:
        proposer = player
        while True:
            fave = proposer.get_favourite()
            if not fave.matching:
                fave.match(proposer)
            else:
                current = fave.matching
                if fave.prefers(proposer, current):
                    fave.match(proposer)
                    forget_pair(fave, current)

                    proposer = current
                else:
                    forget_pair(fave, proposer)

            if fave not in proposed_to or not proposer.prefs:
                break

        proposed_to.add(fave)

    players = forget_successors(players)
    return players


def locate_all_or_nothing_cycle(player):
    """ Locate a cycle of (least-preferable, second-choice) pairs to be removed
    from the game."""

    lasts = [player]
    seconds = []
    while True:
        second_best = player.prefs[1]
        their_worst = second_best.prefs[-1]

        seconds.append(second_best)
        lasts.append(their_worst)

        player = their_worst
        if lasts.count(player) > 1:
            break

    idx = lasts.index(player)
    cycle = zip(lasts[idx + 1 :], seconds[idx:])

    return cycle


def second_phase(players):
    """ Conduct the second phase of the algorithm where all or nothing cycles
    (rotations) are located and removed from the game. These reduced preference
    lists form a matching. """

    player_with_second_preference = next(p for p in players if len(p.prefs) > 1)
    while True:
        cycle = locate_all_or_nothing_cycle(player_with_second_preference)
        for player, other in cycle:
            player.forget(other)
            other.forget(player)

        try:
            player_with_second_preference = next(
                p for p in players if len(p.prefs) > 1
            )
        except StopIteration:
            break

    for player in players:
        if player.prefs:
            player.match(player.get_favourite())

    return players


def stable_roommates(players):
    """ Irving's algorithm :cite:`Irv85` that finds stable solutions to
    instances of SR if one exists. Otherwise, an incomplete matching is found.

    Parameters
    ----------
    players : list of Player
        The players in the game. Each must rank all other players.

    Returns
    -------
    matching : dict
        A dictionary of matches where the keys and values are given by the
        members of ``players``.
    """

    players = first_phase(players)
    if any(len(p.prefs) > 1 for p in players):
        players = second_phase(players)

    return {player: player.matching for player in players}


def _make_players(player_prefs):
    """ Make a set of ``Player`` instances from the dictionary given. Add their
    preferences. """

    player_dict = {}
    for player_name in player_prefs:
        player = Player(name=player_name)
        player_dict[player_name] = player

    for player_name, player in player_dict.items():
        prefs = [player_dict[name] for name in player_prefs[player_name]]
        player.set_prefs(prefs)

    players = list(player_dict.values())

    return players<|MERGE_RESOLUTION|>--- conflicted
+++ resolved
@@ -1,12 +1,8 @@
 """ The SR solver and algorithm. """
 
-<<<<<<< HEAD
+import copy
+
 from matching import BaseGame, Matching, Player
-=======
-import copy
-
-from matching import Game, Matching, Player
->>>>>>> 330f03b7
 
 from .util import delete_pair, match_pair
 
