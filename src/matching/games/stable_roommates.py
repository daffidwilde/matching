--- conflicted
+++ resolved
@@ -5,8 +5,6 @@
 from matching import BaseGame, Matching, Player
 from matching.algorithms import stable_roommates
 from matching.exceptions import MatchingError
-
-from .util import _delete_pair
 
 
 class StableRoommates(BaseGame):
@@ -100,129 +98,6 @@
         return True
 
 
-<<<<<<< HEAD
-def forget_successors(players):
-    """Make each player forget those players that they like less than their
-    current proposal."""
-
-    for player in players:
-        if player.matching:
-            successors = player.get_successors()
-            for successor in successors:
-                _delete_pair(player, successor)
-
-    return players
-
-
-def first_phase(players):
-    """Conduct the first phase of the algorithm where one-way proposals are
-    made, and unpreferable pairs are forgotten. This phase terminates when
-    either all players have been proposed to, or if one player has been rejected
-    by everyone leaving their preference list empty."""
-
-    proposed_to = set()
-    for player in players:
-        proposer = player
-        while True:
-            fave = proposer.get_favourite()
-            if not fave.matching:
-                fave._match(proposer)
-            else:
-                current = fave.matching
-                if fave.prefers(proposer, current):
-                    fave._match(proposer)
-                    _delete_pair(fave, current)
-
-                    proposer = current
-                else:
-                    _delete_pair(fave, proposer)
-
-            if fave not in proposed_to or not proposer.prefs:
-                break
-
-        proposed_to.add(fave)
-
-    players = forget_successors(players)
-    return players
-
-
-def locate_all_or_nothing_cycle(player):
-    """Locate a cycle of (least-preferable, second-choice) pairs to be removed
-    from the game."""
-
-    lasts = [player]
-    seconds = []
-    while True:
-        second_best = player.prefs[1]
-        their_worst = second_best.prefs[-1]
-
-        seconds.append(second_best)
-        lasts.append(their_worst)
-
-        player = their_worst
-        if lasts.count(player) > 1:
-            break
-
-    idx = lasts.index(player)
-    cycle = zip(lasts[idx + 1 :], seconds[idx:])
-
-    return cycle
-
-
-def second_phase(players):
-    """Conduct the second phase of the algorithm where all or nothing cycles
-    (rotations) are located and removed from the game. These reduced preference
-    lists form a matching."""
-
-    for player in players:
-        player._unmatch()
-
-    player_with_second_preference = next(p for p in players if len(p.prefs) > 1)
-    while True:
-        cycle = locate_all_or_nothing_cycle(player_with_second_preference)
-        for player, other in cycle:
-            player._forget(other)
-            other._forget(player)
-
-        try:
-            player_with_second_preference = next(
-                p for p in players if len(p.prefs) > 1
-            )
-        except StopIteration:
-            break
-
-    for player in players:
-        if player.prefs:
-            player._match(player.get_favourite())
-
-    return players
-
-
-def stable_roommates(players):
-    """Irving's algorithm :cite:`Irv85` that finds stable solutions to
-    instances of SR if one exists. Otherwise, an incomplete matching is found.
-
-    Parameters
-    ----------
-    players : list of Player
-        The players in the game. Each must rank all other players.
-
-    Returns
-    -------
-    matching : dict
-        A dictionary of matches where the keys and values are given by the
-        members of ``players``.
-    """
-
-    players = first_phase(players)
-    if any(len(p.prefs) > 1 for p in players):
-        players = second_phase(players)
-
-    return {player: player.matching for player in players}
-
-
-=======
->>>>>>> 7009f68c
 def _make_players(player_prefs):
     """Make a set of ``Player`` instances from the dictionary given. Add their
     preferences."""
